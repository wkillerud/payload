--- conflicted
+++ resolved
@@ -23,11 +23,7 @@
             media: {
               fields: [
                 {
-<<<<<<< HEAD
-                  type: 'textarea',
-=======
                   type: 'richText',
->>>>>>> c8b00206
                   name: 'caption',
                   label: 'Caption',
                 },
