--- conflicted
+++ resolved
@@ -46,15 +46,11 @@
         req,
         collection: relatedCollection.config.slug,
         id: idString as string,
-        depth,
         currentDepth: currentDepth + 1,
         overrideAccess,
         disableErrors: true,
-<<<<<<< HEAD
-=======
         depth,
         showHiddenFields,
->>>>>>> 932116e9
       });
     }
 
