--- conflicted
+++ resolved
@@ -96,15 +96,10 @@
                 description={`${isEditing ? 'Editing' : 'Creating'} - ${collection.labels.singular}`}
                 keywords={`${collection.labels.singular}, Payload, CMS`}
               />
-<<<<<<< HEAD
-              <Eyebrow />
-              {!(collection.versions?.drafts && collection.versions?.drafts?.autosave) && (
-=======
               {!disableEyebrow && (
                 <Eyebrow />
               )}
               {(!(collection.versions?.drafts && collection.versions?.drafts?.autosave) && !disableLeaveWithoutSaving) && (
->>>>>>> d1c0f2b9
                 <LeaveWithoutSaving />
               )}
               <Gutter className={`${baseClass}__edit`}>
@@ -144,40 +139,6 @@
             <div className={`${baseClass}__sidebar-wrap`}>
               <div className={`${baseClass}__sidebar`}>
                 <div className={`${baseClass}__sidebar-sticky-wrap`}>
-<<<<<<< HEAD
-                  <ul className={`${baseClass}__collection-actions`}>
-                    {(permissions?.create?.permission) && (
-                      <React.Fragment>
-                        <li>
-                          <Link
-                            id="action-create"
-                            to={`${admin}/collections/${slug}/create`}
-                          >
-                            Create New
-                          </Link>
-                        </li>
-                        {!disableDuplicate && isEditing && (
-                          <li>
-                            <DuplicateDocument
-                              collection={collection}
-                              id={id}
-                              slug={slug}
-                            />
-                          </li>
-                        )}
-                      </React.Fragment>
-                    )}
-                    {permissions?.delete?.permission && (
-                      <li>
-                        <DeleteDocument
-                          collection={collection}
-                          id={id}
-                          buttonId="action-delete"
-                        />
-                      </li>
-                    )}
-                  </ul>
-=======
                   {!disableActions && (
                     <ul className={`${baseClass}__collection-actions`}>
                       {(permissions?.create?.permission) && (
@@ -212,7 +173,6 @@
                       )}
                     </ul>
                   )}
->>>>>>> d1c0f2b9
                   <div className={`${baseClass}__document-actions${((collection.versions?.drafts && !collection.versions?.drafts?.autosave) || (isEditing && preview)) ? ` ${baseClass}__document-actions--has-2` : ''}`}>
                     {(preview && (!collection.versions?.drafts || collection.versions?.drafts?.autosave)) && (
                       <PreviewButton
@@ -263,51 +223,53 @@
                       fieldSchema={fields}
                     />
                   </div>
-                  {isEditing && (
-                    <ul className={`${baseClass}__meta`}>
-                      {!hideAPIURL && (
-                        <li className={`${baseClass}__api-url`}>
-                          <span className={`${baseClass}__label`}>
-                            API URL
-                            {' '}
-                            <CopyToClipboard value={apiURL} />
-                          </span>
-                          <a
-                            href={apiURL}
-                            target="_blank"
-                            rel="noopener noreferrer"
-                          >
-                            {apiURL}
-                          </a>
-                        </li>
-                      )}
-                      {versions && (
-                        <li>
-                          <div className={`${baseClass}__label`}>Versions</div>
-                          <VersionsCount
-                            collection={collection}
-                            id={id}
-                          />
-                        </li>
-                      )}
-                      {timestamps && (
-                        <React.Fragment>
-                          {data.updatedAt && (
-                            <li>
-                              <div className={`${baseClass}__label`}>Last Modified</div>
-                              <div>{format(new Date(data.updatedAt), dateFormat)}</div>
-                            </li>
-                          )}
-                          {(publishedDoc?.createdAt || data?.createdAt) && (
-                            <li>
-                              <div className={`${baseClass}__label`}>Created</div>
-                              <div>{format(new Date(publishedDoc?.createdAt || data?.createdAt), dateFormat)}</div>
-                            </li>
-                          )}
-                        </React.Fragment>
-                      )}
-                    </ul>
-                  )}
+                  {
+                    isEditing && (
+                      <ul className={`${baseClass}__meta`}>
+                        {!hideAPIURL && (
+                          <li className={`${baseClass}__api-url`}>
+                            <span className={`${baseClass}__label`}>
+                              API URL
+                              {' '}
+                              <CopyToClipboard value={apiURL} />
+                            </span>
+                            <a
+                              href={apiURL}
+                              target="_blank"
+                              rel="noopener noreferrer"
+                            >
+                              {apiURL}
+                            </a>
+                          </li>
+                        )}
+                        {versions && (
+                          <li>
+                            <div className={`${baseClass}__label`}>Versions</div>
+                            <VersionsCount
+                              collection={collection}
+                              id={id}
+                            />
+                          </li>
+                        )}
+                        {timestamps && (
+                          <React.Fragment>
+                            {data.updatedAt && (
+                              <li>
+                                <div className={`${baseClass}__label`}>Last Modified</div>
+                                <div>{format(new Date(data.updatedAt), dateFormat)}</div>
+                              </li>
+                            )}
+                            {(publishedDoc?.createdAt || data?.createdAt) && (
+                              <li>
+                                <div className={`${baseClass}__label`}>Created</div>
+                                <div>{format(new Date(publishedDoc?.createdAt || data?.createdAt), dateFormat)}</div>
+                              </li>
+                            )}
+                          </React.Fragment>
+                        )}
+                      </ul>
+                    )
+                  }
                 </div>
               </div>
             </div>
