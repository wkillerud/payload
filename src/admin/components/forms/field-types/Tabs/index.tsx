import React, { useState } from 'react';
import RenderFields from '../../RenderFields';
import withCondition from '../../withCondition';
import { Props } from './types';
<<<<<<< HEAD
import { fieldAffectsData, tabHasName } from '../../../../../fields/config/types';
=======
>>>>>>> 14a16dc0
import FieldDescription from '../../FieldDescription';
import toKebabCase from '../../../../../utilities/toKebabCase';
import { useCollapsible } from '../../../elements/Collapsible/provider';
import { TabsProvider } from './provider';
import { getFieldPath } from '../getFieldPath';

import './index.scss';

const baseClass = 'tabs-field';

const TabsField: React.FC<Props> = (props) => {
  const {
    tabs,
    fieldTypes,
    path,
    permissions,
    admin: {
      readOnly,
      className,
    },
  } = props;

  const isWithinCollapsible = useCollapsible();
  const [active, setActive] = useState(0);

  const activeTab = tabs[active];

  return (
    <div className={[
      className,
      baseClass,
      isWithinCollapsible && `${baseClass}--within-collapsible`,
    ].filter(Boolean).join(' ')}
    >
      <TabsProvider>
        <div className={`${baseClass}__tabs-wrap`}>
          <div className={`${baseClass}__tabs`}>
            {tabs.map((tab, i) => {
              return (
                <button
                  key={i}
                  type="button"
                  className={[
                    `${baseClass}__tab-button`,
                    active === i && `${baseClass}__tab-button--active`,
                  ].filter(Boolean).join(' ')}
                  onClick={() => setActive(i)}
                >
                  {tab.label ? tab.label : (tabHasName(tab) && tab.name)}
                </button>
              );
            })}
          </div>
        </div>
        <div className={`${baseClass}__content-wrap`}>
          {activeTab && (
<<<<<<< HEAD
          <div className={[
            `${baseClass}__tab`,
            `${baseClass}__tab-${toKebabCase(activeTab.label)}`,
          ].join(' ')}
          >
            <FieldDescription
              className={`${baseClass}__description`}
              description={activeTab.description}
            />
            <RenderFields
              forceRender
              readOnly={readOnly}
              permissions={permissions?.fields}
              fieldTypes={fieldTypes}
              fieldSchema={activeTab.fields.map((field) => ({
                ...field,
                path: `${path ? `${path}.` : ''}${tabHasName(activeTab) ? `${activeTab.name}.` : ''}${fieldAffectsData(field) ? field.name : ''}`,
              }))}
            />
          </div>
=======
            <div className={[
              `${baseClass}__tab`,
              `${baseClass}__tab-${toKebabCase(activeTab.label)}`,
            ].join(' ')}
            >
              <FieldDescription
                className={`${baseClass}__description`}
                description={activeTab.description}
              />
              <RenderFields
                key={activeTab.label}
                forceRender
                readOnly={readOnly}
                permissions={permissions?.fields}
                fieldTypes={fieldTypes}
                fieldSchema={activeTab.fields.map((field) => ({
                  ...field,
                  path: getFieldPath(path, field),
                }))}
              />
            </div>
>>>>>>> 14a16dc0
          )}
        </div>
      </TabsProvider>
    </div>
  );
};

export default withCondition(TabsField);<|MERGE_RESOLUTION|>--- conflicted
+++ resolved
@@ -2,15 +2,11 @@
 import RenderFields from '../../RenderFields';
 import withCondition from '../../withCondition';
 import { Props } from './types';
-<<<<<<< HEAD
 import { fieldAffectsData, tabHasName } from '../../../../../fields/config/types';
-=======
->>>>>>> 14a16dc0
 import FieldDescription from '../../FieldDescription';
 import toKebabCase from '../../../../../utilities/toKebabCase';
 import { useCollapsible } from '../../../elements/Collapsible/provider';
 import { TabsProvider } from './provider';
-import { getFieldPath } from '../getFieldPath';
 
 import './index.scss';
 
@@ -62,28 +58,6 @@
         </div>
         <div className={`${baseClass}__content-wrap`}>
           {activeTab && (
-<<<<<<< HEAD
-          <div className={[
-            `${baseClass}__tab`,
-            `${baseClass}__tab-${toKebabCase(activeTab.label)}`,
-          ].join(' ')}
-          >
-            <FieldDescription
-              className={`${baseClass}__description`}
-              description={activeTab.description}
-            />
-            <RenderFields
-              forceRender
-              readOnly={readOnly}
-              permissions={permissions?.fields}
-              fieldTypes={fieldTypes}
-              fieldSchema={activeTab.fields.map((field) => ({
-                ...field,
-                path: `${path ? `${path}.` : ''}${tabHasName(activeTab) ? `${activeTab.name}.` : ''}${fieldAffectsData(field) ? field.name : ''}`,
-              }))}
-            />
-          </div>
-=======
             <div className={[
               `${baseClass}__tab`,
               `${baseClass}__tab-${toKebabCase(activeTab.label)}`,
@@ -94,18 +68,16 @@
                 description={activeTab.description}
               />
               <RenderFields
-                key={activeTab.label}
                 forceRender
                 readOnly={readOnly}
                 permissions={permissions?.fields}
                 fieldTypes={fieldTypes}
                 fieldSchema={activeTab.fields.map((field) => ({
                   ...field,
-                  path: getFieldPath(path, field),
+                  path: `${path ? `${path}.` : ''}${tabHasName(activeTab) ? `${activeTab.name}.` : ''}${fieldAffectsData(field) ? field.name : ''}`,
                 }))}
               />
             </div>
->>>>>>> 14a16dc0
           )}
         </div>
       </TabsProvider>
