@import '../../../../scss/styles.scss';

.rich-text__button {
  svg {
    width: base(.75);
    height: base(.75);
  }

  &--disabled {
<<<<<<< HEAD
    opacity: .5;
=======
    opacity: .4;
>>>>>>> 7df50f9b
  }
}<|MERGE_RESOLUTION|>--- conflicted
+++ resolved
@@ -7,10 +7,6 @@
   }
 
   &--disabled {
-<<<<<<< HEAD
-    opacity: .5;
-=======
     opacity: .4;
->>>>>>> 7df50f9b
   }
 }